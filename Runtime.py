import logging
from enum import IntEnum
from EventQueue import EventQueue
from EventQueue import EventType


class System(object):
    ''' System class containing available resources (for now just nodes) '''

    def __init__(self, total_nodes):
        assert (total_nodes > 0),\
            r'Number of nodes of a system must be > 0: received %d' % (
            total_nodes)

        self.__total_nodes = total_nodes
        self.__free_nodes = total_nodes

    def __str__(self):
        return r'System of %d nodes (%d currently free)' % (
            self.__total_nodes, self.__free_nodes)

    def get_free_nodes(self):
        return self.__free_nodes

    def get_total_nodes(self):
        return self.__total_nodes

    def start_job(self, nodes, jobid):
        ''' Method for aquiring resources in the system '''

        self.__free_nodes -= nodes
        assert (self.__free_nodes >= 0),\
            r'Not enough free nodes for the allocation of job %d' % (jobid)

    def end_job(self, nodes, jobid):
        ''' Method for releasing nodes in the system '''

        self.__free_nodes += nodes
        assert (self.__free_nodes <= self.__total_nodes),\
            r'Free more nodes than total system during end of job %d' % (
            jobid)


class JobChangeType(IntEnum):
    ''' Enumeration class to hold  '''

    SubmissionChange = 0
    RequestChange = 1
    RequestSequenceOverwrite = 2


class ApplicationJob(object):
    ''' Job class containing the properties of the running instance '''

    def __init__(self, nodes, submission_time, wall,
                 rwall, job_id, request_sequence=[],
                 resubmit_factor=-1):
        ''' Constructor method takes the number of nodes required by the job,
        the submission time, the actual walltime, the requested walltime, a
        job id and a sequence of request times in case the job fails '''

        assert (wall > 0),\
            r'Application walltime must be positive: received %3.1f' % (
            wall)
        assert (rwall > 0),\
            r'Job requested walltime must be > 0 : received %3.1f' % (rwall)
        assert (submission_time >= 0),\
            r'Job submission time must be > 0 : received %3.1f' % (
            submission_time)
        assert (nodes > 0),\
            r'Number of nodes for a job must be > 0 : received %d' % (
            nodes)
        assert (all(request_sequence[i] < request_sequence[i + 1] for i in
                range(len(request_sequence) - 1))),\
            r'Request time sequence is not sorted in increasing order'
        if len(request_sequence) > 0:
            assert (request_sequence[0] > rwall),\
                r'Request time sequence is not sorted in increasing order'

        self.nodes = nodes
        self.submission_time = submission_time
        self.walltime = wall
        self.request_walltime = rwall
        self.job_id = job_id
        self.request_sequence = request_sequence[:]
        if resubmit_factor == -1:
            self.resubmit = False
<<<<<<< HEAD
            self.resubmit_factor = 1
        else:
            assert (resubmit_factor > 1),\
                r"""Increase factor for an execution request time must be
                over 1: received %d""" % (resubmit_factor)
=======
        else:
>>>>>>> 1eb12a88
            self.resubmit = True
            self.resubmit_factor = resubmit_factor

        # Entries in the execution log: (JobChangeType, old_value)
        self.__execution_log = []
        if len(self.request_sequence) > 0:
            self.__execution_log.append(
                    (JobChangeType.RequestSequenceOverwrite,
                     self.request_sequence[:]))

    def __str__(self):
        return r"""Job %d: %d nodes; %3.1f submission time; %3.1f total
               execution time (%3.1f requested)""" % (
               self.job_id, self.nodes, self.submission_time, self.walltime,
               self.request_walltime)

    def __repr__(self):
        return r'Job(%d, %3.1f, %3.1f, %3.1f, %d)' % (self.nodes,
                                                      self.submission_time,
                                                      self.walltime,
                                                      self.request_walltime,
                                                      self.job_id)

    def __lt__(self, apl):
        return self.job_id < apl.job_id

    def get_request_time(self, step):
        ''' Method for descovering the request time that the job will use
        for its consecutive "step"-th submission. First submission will use
        the provided request time. Following submissions will either use the
        values provided in the request sequence or will increase the last
        value by the job resubmission factor. '''

        if step == 0:
            return self.request_walltime
        if len(self.request_sequence) == 0:
            return self.request_walltime * pow(self.resubmit_factor, step)

        if len(self.request_sequence) > step-1:
            return self.request_sequence[step-1]

        seq_len = len(self.request_sequence)
        return self.request_sequence[seq_len - 1] * pow(
            self.resubmit_factor, step - seq_len)

    def overwrite_request_sequence(self, request_sequence):
        ''' Method for overwriting the sequence of future walltime
        requests '''

        assert (all(request_sequence[i] <
                request_sequence[i + 1] for i in
                range(len(request_sequence) - 1))),\
            r'Request time sequence is not sorted in increasing order'
        if len(request_sequence) > 0:
            assert (request_sequence[0] > self.request_walltime),\
                r'Request time sequence is not sorted in increasing order'
        self.request_sequence = request_sequence[:]
        self.__execution_log.append((JobChangeType.RequestSequenceOverwrite,
                                     self.request_sequence[:]))

    def update_submission(self, submission_time):
        ''' Method to update submission information including
        the submission time and the walltime request '''

        assert (submission_time >= 0),\
            r'Negative submission time received: %d' % (
            submission_time)
        self.__execution_log.append((JobChangeType.SubmissionChange,
                                     self.submission_time))
        self.__execution_log.append((JobChangeType.RequestChange,
                                     self.request_walltime))

        self.submission_time = submission_time
        # if factor is a series of request values, just use the first value
        if len(self.request_sequence) > 0:
            self.request_walltime = self.request_sequence[0]
            del self.request_sequence[0]
        else:
            self.request_walltime = int(self.resubmit_factor *
                                        self.request_walltime)

    def free_wasted_space(self):
        ''' Method for marking that the job finished leaving a gap equal to
        the difference between the requested time and the walltime '''
        self.__execution_log.append((JobChangeType.RequestChange,
                                     self.request_walltime))
        self.request_walltime = self.walltime

    def restore_default_values(self):
        ''' Method for restoring the initial submission values '''
        restore = next((i for i in self.__execution_log if
                        i[0] == JobChangeType.RequestSequenceOverwrite), None)
        if restore is not None:
            self.request_sequence = restore[1][:]
        restore = next((i for i in self.__execution_log if
                        i[0] == JobChangeType.SubmissionChange), None)
        if restore is not None:
            self.submission_time = restore[1]
        restore = next((i for i in self.__execution_log if
                        i[0] == JobChangeType.RequestChange), None)
        if restore is not None:
            self.request_walltime = restore[1]


class Runtime(object):
    ''' Runtime class responsible for coordinating the submission and
    execution process for all the jobs in a workload '''

    def __init__(self, workload, logger=None):
        ''' Constructor method creates the job submission events for all
        jobs in the workload. It also requires a default facor value for
        increasing the request time of failed jobs (in case they do not
        contain a sequence of request walltimes '''

        self.__current_time = 0
        self.__reserved_jobs = {}  # reserved_job[job] = time_to_start
        self.__finished_jobs = {}  # finish_jobs[job] = [(start, end)]
        self.__events = EventQueue()
        self.__logger = logger or logging.getLogger(__name__)

        # create submit_job events for all the applications in the list
        for job in workload:
            self.__events.push(
                (job.submission_time, EventType.JobSubmission, job))

    def __call__(self, sch):
        ''' Method for execution the simulation on a given scheduler '''

        self.scheduler = sch

        while not self.__events.empty():
            # get next set of events
            current_events = self.__events.pop_list()
            self.__current_time = current_events[0][0]

            self.__logger.debug(r'[Timestamp %d] Receive events %s' % (
                self.__current_time, current_events))
            self.__logger.debug(r'[Timestamp %d] Reservations %s' % (
                self.__current_time, self.__reserved_jobs))

            trigger_schedule = -1
            for event in current_events:
                if event[1] == EventType.JobSubmission:
                    self.__job_subimssion_event(
                        event[2], EventType.TriggerSchedule not in [
                            i[1] for i in current_events])
                elif event[1] == EventType.JobStart:
                    self.__job_start_event(event[2])
                elif event[1] == EventType.JobEnd:
                    trigger_schedule = self.__job_end_event(event[2])
                elif event[1] == EventType.TriggerSchedule:
                    self.__trigger_schedule_event()

            # if there are no jobs reserved for execution and the current
            # events list does not include one, create a new schedule event
            if (len(self.__reserved_jobs) == 0 and EventType.TriggerSchedule
                    not in [i[1] for i in current_events]):
                self.__events.push((self.__current_time,
                                    EventType.TriggerSchedule,
                                    -1))
            elif trigger_schedule != -1:
                # a job end requests a new schedule
                self.__events.push((self.__current_time + trigger_schedule,
                                    EventType.TriggerSchedule, -1))

        # at the end of the simulation return default values for all the jobs
        for job in self.__finished_jobs:
            job.restore_default_values()

    def __job_subimssion_event(self, job, can_start):
        ''' Method for handling a job submission event. The method takes the
        job that is being submitted and if it is allowed to start it now
        inside an existing schedule '''

        tm = self.scheduler.fit_job_in_schedule(job, self.__reserved_jobs,
                                                self.__current_time)
        # check if the job can fit in the current reservations
        # if yes and if it is allowed, send it for execution
        if tm != -1 and can_start:
            self.__logger.debug(
                r'[Timestamp %d] Job submission %s fit at time %d' %
                (self.__current_time, job, tm))
            self.__reserved_jobs[job] = tm
            self.__events.push((tm, EventType.JobStart, job))
            return
        # if not submit it to the scheduler
        self.scheduler.submit_job(job)

    def __trigger_schedule_event(self):
        ''' Method for handling an event for triggering a new schedule. '''

        ret_schedule = self.scheduler.trigger_schedule()
        self.__logger.debug(r'[Timestamp %d] Trigger schedule %s' % (
            self.__current_time, ret_schedule))
        # create a start job event for each job selected by the scheduler
        for apl in ret_schedule:
            self.__reserved_jobs[apl[1]] = self.__current_time + apl[0]
            self.__events.push(
                (self.__current_time + apl[0], EventType.JobStart, apl[1]))

    def __job_end_event(self, job):
        ''' Method for handling a job end event '''

        self.__logger.info(r'[Timestamp %d] Stop job %s' % (
            self.__current_time, job))
        # check if the job finished successfully or it was a failure
        if job.walltime > job.request_walltime:
            # resubmit failed job unless the job doesn't permit it
            if not job.resubmit:
                return
<<<<<<< HEAD
            job.update_submission(self.__current_time)
=======
            job.update_submission(self.__factor, self.__current_time)
>>>>>>> 1eb12a88
            self.__logger.debug(
                r'[Timestamp %d] Resubmit failed job %s' %
                (self.__current_time, job))
            self.__events.push((self.__current_time,
                                EventType.JobSubmission, job))

        # look for backfilling jobs if the reserved time > walltime
        elif job.walltime < job.request_walltime:
            backfill_schedule = self.scheduler.backfill_request(
                job, self.__reserved_jobs, self.__current_time)
            self.__logger.info(
                r'[Timestamp %d] Backfill for job %s; Reserved %s' %
                (self.__current_time, job,
                 self.__reserved_jobs))
            for apl in backfill_schedule:
                self.__reserved_jobs[apl[1]] = apl[0]
                self.__events.push((apl[0], EventType.JobStart, apl[1]))

        ret = self.scheduler.clear_job(job)
        self.__log_end(job)
        del self.__reserved_jobs[job]
        return ret

    def __job_start_event(self, job):
        ''' Method for handling a job start event '''

        self.__logger.info(r'[Timestamp %d] Start job %s' % (
            self.__current_time, job))
        self.scheduler.allocate_job(job)
        self.__log_start(job)
        # create a job end event for the started job for timestamp
        # current_time+execution_time
        execution = min(job.walltime, job.request_walltime)
        self.__events.push(
            (self.__current_time + execution, EventType.JobEnd, job))

    def __log_start(self, job):
        ''' Method for logging the information about a new job start '''

        if job not in self.__finished_jobs:
            self.__finished_jobs[job] = []
        self.__finished_jobs[job].append([self.__current_time, -1])

    def __log_end(self, job):
        ''' Method for logging the information about job end '''

        assert (job in self.__finished_jobs),\
            "Logging the end of a job that did not start"
        last_execution = len(self.__finished_jobs[job]) - 1
        self.__finished_jobs[job][last_execution][1] = self.__current_time

    def get_stats(self):
        ''' Method for returning the log containing every jon start and
        finish recorded during the simulation up to the current time '''

        return self.__finished_jobs<|MERGE_RESOLUTION|>--- conflicted
+++ resolved
@@ -85,15 +85,11 @@
         self.request_sequence = request_sequence[:]
         if resubmit_factor == -1:
             self.resubmit = False
-<<<<<<< HEAD
             self.resubmit_factor = 1
         else:
             assert (resubmit_factor > 1),\
                 r"""Increase factor for an execution request time must be
                 over 1: received %d""" % (resubmit_factor)
-=======
-        else:
->>>>>>> 1eb12a88
             self.resubmit = True
             self.resubmit_factor = resubmit_factor
 
@@ -304,11 +300,8 @@
             # resubmit failed job unless the job doesn't permit it
             if not job.resubmit:
                 return
-<<<<<<< HEAD
+
             job.update_submission(self.__current_time)
-=======
-            job.update_submission(self.__factor, self.__current_time)
->>>>>>> 1eb12a88
             self.__logger.debug(
                 r'[Timestamp %d] Resubmit failed job %s' %
                 (self.__current_time, job))
